--- conflicted
+++ resolved
@@ -292,8 +292,6 @@
         self._wf1 = wf1
         self._wf3 = wf3
 
-<<<<<<< HEAD
-=======
          # Kernel object initialization
         if self._kernelobj is not None:
             self._kernelobj.pxscale = fp4_pixel_pitch * rad2arcsec
@@ -310,11 +308,6 @@
 
             self._kernelobj.save(kernel_fn)
 
-    def run_check(self, dt):
-        # TODO
-        return True
-
->>>>>>> 5b4ebdd6
     def trigger(self):
         
         in_ef = self.local_inputs['in_ef']
