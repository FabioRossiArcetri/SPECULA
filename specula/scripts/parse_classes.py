--- conflicted
+++ resolved
@@ -3,7 +3,6 @@
 import yaml
 import sys
 
-<<<<<<< HEAD
 # All the classes are:
 # AtmoEvolution.yml          BaseOperation.yml      DataStore.yml      FlaskServer.yml    ImRecCalibrator.yml           
 # ModalAnalysisWFS.yml  MultiImRecCalibrator.yml  ShShift.yml            Slopec.yml
@@ -85,8 +84,6 @@
                     # Extract output from: self.outputs['out_value'] = self.out_value
                     self.outputs.append(key)
 
-=======
->>>>>>> ddff70c4
 def extract_class_info(file_path):
     """Extracts class name, __init__ method parameters, default values, and types from a Python file."""
     with open(file_path, "r", encoding="utf-8") as file:
@@ -97,50 +94,10 @@
     for node in ast.walk(tree):
         if isinstance(node, ast.ClassDef):
             class_name = node.name
-<<<<<<< HEAD
             if not class_name in exposed_classes:
                 continue
             visitor = InitMethodVisitor()
             visitor.visit(node)
-=======
-            init_params = {}
-            param_comments = {}
-
-            # Find __init__ method
-            for sub_node in node.body:
-                if isinstance(sub_node, ast.FunctionDef) and sub_node.name == "__init__":
-                    total_params = len(sub_node.args.args) - 1  # Exclude 'self'
-                    num_defaults = len(sub_node.args.defaults)
-
-                    # Extract type hints from function annotations
-                    annotations = {arg.arg: ast.unparse(arg.annotation) if arg.annotation else None for arg in sub_node.args.args[1:]}  # Skip 'self'
-
-                    for i, arg in enumerate(sub_node.args.args[1:]):  # Skip 'self'
-                        param_name = arg.arg
-                        param_type = annotations.get(param_name, None)
-                        is_optional = i >= (total_params - num_defaults)
-                        
-                        default_value = "value"
-                        if is_optional:
-                            default_index = i - (total_params - num_defaults)
-                            default_node = sub_node.args.defaults[default_index]
-                            
-                            try:
-                                default_value = ast.literal_eval(default_node)
-                            except (ValueError, TypeError, AttributeError):
-                                if isinstance(default_node, ast.Name):
-                                    default_value = default_node.id  # Handle names like `np`
-                                else:
-                                    default_value = "value"
-
-                        # Construct comment with type and optional status
-                        comment = "Required" if not is_optional else f"Optional (default={default_value})"
-                        if param_type:
-                            comment += f", type: {param_type}"
-
-                        init_params[param_name] = default_value
-                        param_comments[param_name] = comment
->>>>>>> ddff70c4
             
             class_data.append((class_name, init_params, param_comments))
     
@@ -151,7 +108,6 @@
     yaml_path = os.path.join(output_folder, f"{class_name}.yml")
     
     with open(yaml_path, "w", encoding="utf-8") as yaml_file:
-<<<<<<< HEAD
         yaml_file.write(f"{class_name}:\n")
         
         # Write constructor parameters
@@ -169,11 +125,6 @@
         # Write outputs as a YAML list
         if outputs:
             yaml_file.write(f"  outputs: {outputs}\n")
-=======
-        yaml_file.write(f"example_{class_name}:\n")
-        for param, value in params.items():
-            yaml_file.write(f"  {param}: {value}  # {comments[param]}\n")
->>>>>>> ddff70c4
     
     print(f"Generated YAML: {yaml_path}")
 
