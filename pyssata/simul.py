
import re
import typing
import inspect
import importlib
from copy import deepcopy
from pyssata.base_processing_obj import BaseProcessingObj

from pyssata.loop_control import LoopControl
from pyssata.lib.flatten import flatten
from pyssata.calib_manager import CalibManager
from pyssata.processing_objects.datastore import Datastore

import yaml
import io


class Simul():
    '''
    Simulation organizer
    '''
    def __init__(self, *param_files):
        if len(param_files) < 1:
            raise ValueError('At least one Yaml parameter file must be present')
        self.param_files = param_files
        self.objs = {}
        self.verbose = False  #TODO

    def _camelcase_to_snakecase(self, s):
        tokens = re.findall('[A-Z]+[0-9a-z]*', s)
        return '_'.join([x.lower() for x in tokens])

    def _import_class(self, classname):
        modulename = self._camelcase_to_snakecase(classname)
        try:
            try:
                mod = importlib.import_module(f'pyssata.processing_objects.{modulename}')
            except ModuleNotFoundError:
                try:
                    mod = importlib.import_module(f'pyssata.data_objects.{modulename}')
                except ModuleNotFoundError:
                    mod = importlib.import_module(f'pyssata.display.{modulename}')
        except ModuleNotFoundError:
            raise ImportError(f'Class {classname} must be defined in a file called {modulename}.py but it cannot be found')

        try:
            return getattr(mod, classname)
        except AttributeError:
            raise AttributeError(f'Class {classname} not found in file {modulename}.py')

    def _get_type_hints(self, type):
        hints ={}
        for x in type.__mro__:
            hints.update(typing.get_type_hints(getattr(x, '__init__')))
        return hints
    
    def output_owner(self, output_name):
        if '.' in output_name:
            obj_name, attr_name = output_name.split('.')
            return obj_name
        else:
            return output_name

    def output_ref(self, output_name):
        if ':' in output_name:
            output_name = output_name.split(':')[0]
        if '.' in output_name:
            obj_name, attr_name = output_name.split('.')
            if not obj_name in self.objs:
                raise ValueError(f'Object {obj_name} does not exist')
            if not attr_name in self.objs[obj_name].outputs:
                raise ValueError(f'Object {obj_name} does not define an output with name {attr_name}')
            output_ref = self.objs[obj_name].outputs[attr_name]
        else:
            output_ref = self.objs[output_name]
        return output_ref

    def output_delay(self, output_name):
        if ':' in output_name:
            return int(output_name.split(':')[1])
        else:
            return 0

    def is_leaf(self, p):
        '''
        Returns True if the passed object parameter dictionary
        does not specify any inputs for the current iterations.
        Inputs coming from previous iterations (:-1 syntax) are ignored.
        '''
        if 'inputs' not in p:
            return True

        for input_name, output_name in p['inputs'].items():
            if isinstance(output_name, str):
                maxdelay = self.output_delay(output_name)
            elif isinstance(output_name, list):
                maxdelay = max([self.output_delay(x) for x in output_name])
            if maxdelay == 0:
                return False
        return True
    
    def trigger_order(self, params_orig):
        '''
        Work on a copy of the parameter file.
        1. Find leaves, add them to trigger
        2. Remove leaves, remove their inputs from other objects
          2a. Objects will become a leaf when all their inputs have been removed
        3. Repeat from step 1. until there is no change
        4. Check if any objects have been skipped
        '''
        order = []
        order_index = []
        ii = 0
        params = deepcopy(params_orig)
        del params['main']
        while True:
            start = len(params)
            leaves = [name for name, pars in params.items() if self.is_leaf(pars)]
            if len(leaves) == 0:
                break
            for leaf in leaves:
                order.append(leaf)
                order_index.append(ii)
                del params[leaf]
                self.remove_inputs(params, leaf)
            ii+=1
        if len(params) > 0:
            print('Warning: the following objects will not be triggered:', params.keys())
        return order, order_index

    def connect_datastore(self, store, params):
        if 'store' in params['main']:
            for name, output_ref in params['main']['store'].items():
                output = self.output_ref(output_ref)
                store.add(output, name=name)

    def build_objects(self, params):
        main = params['main']
        cm = CalibManager(main['root_dir'])
        skip_pars = 'class inputs'.split()

        for key, pars in params.items():
            if key == 'main':
                continue
            try:
                classname = pars['class']
            except KeyError:
                raise KeyError(f'Object {key} does not define the "class" parameter')

            klass = self._import_class(classname)
            args = inspect.getfullargspec(getattr(klass, '__init__')).args
            hints = self._get_type_hints(klass)

            target_device_idx = pars.get('target_device_idx', None)
                
            pars2 = {}
            for name, value in pars.items():
                if name in skip_pars:
                    continue

                if name.endswith('_list_ref'):
                    data = [self.output_ref(x) for x in value]
                    pars2[name[:-4]] = data

                elif name.endswith('_dict_ref'):
                    data = {x : self.output_ref(x) for x in value}
                    pars2[name[:-4]] = data

                elif name.endswith('_ref'):
                    data = self.output_ref(value)
                    pars2[name[:-4]] = data

                elif name.endswith('_data'):
                    data = cm.read_data(value)
                    pars2[name[:-5]] = data

                elif name.endswith('_object'):
                    parname = name[:-7]
                    if parname in hints:
                        partype = hints[parname]
                        filename = cm.filename(parname, value)  # TODO use partype instead of parname?
                        parobj = partype.restore(filename, target_device_idx=target_device_idx)
                        pars2[parname] = parobj
                    else:
                        raise ValueError(f'No type hint for parameter {parname} of class {classname}')

                else:
                    pars2[name] = value

            # Add global and class-specific params if needed
            my_params = {k: main[k] for k in args if k in main}
            if 'data_dir' in args:  # TODO special case
                my_params['data_dir'] = cm.root_subdir(classname)
            my_params.update(pars2)
            self.objs[key] = klass(**my_params)

    def connect_objects(self, params):
        for dest_object, pars in params.items():
            if 'inputs' not in pars:
                continue
            for input_name, output_name in pars['inputs'].items():
                if not input_name in self.objs[dest_object].inputs:
                    raise ValueError(f'Object {dest_object} does does not have an input called {input_name}')
                if not isinstance(output_name, (str, list)):
                    raise ValueError(f'Object {dest_object}: invalid input definition type {type(output_name)}')
                
                wanted_type = self.objs[dest_object].inputs[input_name].type()
                
                if isinstance(output_name, str):
                    output_ref = self.output_ref(output_name)
                    if not isinstance(output_ref, wanted_type):
                        raise ValueError(f'Input {input_name}: output {output_ref} is not of type {wanted_type}')

                elif isinstance(output_name, list):
                    outputs = [self.output_ref(x) for x in output_name]
                    output_ref = flatten(outputs)
                    for output in output_ref:
                        if not isinstance(output, wanted_type):
                            raise ValueError(f'Input {input_name}: output {output} is not of type {wanted_type}')

                self.objs[dest_object].inputs[input_name].set(output_ref)

    def remove_inputs(self, params, obj_to_remove):
        '''
        Modify params removing all references to the specificed object name
        '''
        for objname, obj in params.items():
            for key in ['inputs', 'store']:
                if key not in obj:
                    continue
                obj_inputs_copy = deepcopy(obj[key])
                for input_name, output_name in obj[key].items():
                    if isinstance(output_name, str):
                        owner = self.output_owner(output_name)
                        if owner == obj_to_remove:
                            del obj_inputs_copy[input_name]
                            if self.verbose:
                                print(f'Deleted {input_name} from {obj[key]}')
                    elif isinstance(output_name, list):
                        newlist = [x for x in output_name if self.output_owner(x) != obj_to_remove]
                        diff = set(output_name).difference(set(newlist))
                        obj_inputs_copy[input_name] = newlist
                        if len(diff) > 0:
                            if self.verbose:
                                print(f'Deleted {diff} from {obj[key]}')
                obj[key] = obj_inputs_copy
        return params

    def combine_params(self, params, additional_params):
        '''
        Add/update/remove params with additional_params
        '''
        for name, values in additional_params.items():
            if name == 'remove':
                for objname in values:
                    if objname not in params:
                        raise ValueError(f'Parameter file has no object named {objname}')
                    del params[objname]
                    print(f'Removed {objname}')

                    # Remove corresponding inputs
                    params = self.remove_inputs(params, objname)

            elif name.endswith('_override'):
                objname = name[:-9]
                if objname not in params:
                    raise ValueError(f'Parameter file has no object named {objname}')
                for k, v in values.items():
                    if k not in params[objname]:
                        raise ValueError(f'Object {objname} has not parameter {k} to override')
                params[objname].update(values)
            else:
                if name in params:
                    raise ValueError(f'Parameter file already has an object named {name}')
                params[name] = values
        
    def run(self):
        params = {}
        # Read YAML file(s)
        print('Reading parameters from', self.param_files[0])
        with open(self.param_files[0], 'r') as stream:
            params = yaml.safe_load(stream)
                
        for filename in self.param_files[1:]:
            print('Reading additional parameters from', self.param_files[0])
            with open(filename, 'r') as stream:
                additional_params = yaml.safe_load(stream)
                self.combine_params(params, additional_params)

        # Initialize housekeeping objects
        loop = LoopControl(run_time=params['main']['total_time'], dt=params['main']['time_step'])
        store = Datastore(params['main']['store_dir'])

        # Actual creation code
        self.build_objects(params)

        # TODO temporary hack, locals() does not work
        for name, obj in self.objs.items():
            globals()[name] = obj
                        
        self.connect_objects(params)
        self.connect_datastore(store, params)

        trigger_order, trigger_order_idx = self.trigger_order(params)
        print(f'{trigger_order=}')
        print(f'{trigger_order_idx=}')

        # Build loop
<<<<<<< HEAD
        if 'pushpull' in self.objs:
            loop.add(self.objs['pushpull'])
        for name, obj in self.objs.items():
            if isinstance(obj, BaseProcessingObj):
                if name != 'pushpull':
                    loop.add(obj)
        loop.add(store)
=======
        for name, idx in zip(trigger_order, trigger_order_idx):
            obj = self.objs[name]
            if isinstance(obj, BaseProcessingObj):
                loop.add(obj, idx)
        loop.add(store, trigger_order_idx[-1]+1)
>>>>>>> 12a729dd

        # Run simulation loop
        loop.run(run_time=params['main']['total_time'], dt=params['main']['time_step'], speed_report=True)

        if store.has_key('sr'):
            print(f"Mean Strehl Ratio (@{params['psf']['wavelengthInNm']}nm) : {store.mean('sr', init=min([50, 0.1 * params['main']['total_time'] / params['main']['time_step']])) * 100.}")

        for obj in self.objs.values():
            obj.finalize()

        # Alternative saving method:
        # tn = store.save_tracknum(dir=dir, params=params, nodlm=True, noolformat=True, compress=True, saveFloat=saveFloat)<|MERGE_RESOLUTION|>--- conflicted
+++ resolved
@@ -306,21 +306,11 @@
         print(f'{trigger_order_idx=}')
 
         # Build loop
-<<<<<<< HEAD
-        if 'pushpull' in self.objs:
-            loop.add(self.objs['pushpull'])
-        for name, obj in self.objs.items():
-            if isinstance(obj, BaseProcessingObj):
-                if name != 'pushpull':
-                    loop.add(obj)
-        loop.add(store)
-=======
         for name, idx in zip(trigger_order, trigger_order_idx):
             obj = self.objs[name]
             if isinstance(obj, BaseProcessingObj):
                 loop.add(obj, idx)
         loop.add(store, trigger_order_idx[-1]+1)
->>>>>>> 12a729dd
 
         # Run simulation loop
         loop.run(run_time=params['main']['total_time'], dt=params['main']['time_step'], speed_report=True)
