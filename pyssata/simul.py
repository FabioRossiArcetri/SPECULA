
import re
import typing
import inspect
import importlib
from pyssata.base_processing_obj import BaseProcessingObj

from pyssata.factory import Factory
from pyssata.lib.flatten import flatten
from pyssata.calib_manager import CalibManager
from pyssata.processing_objects.datastore import Datastore


from pyssata.display.slopec_display import SlopecDisplay
from pyssata.display.plot_display import PlotDisplay
from pyssata.display.phase_display import PhaseDisplay
from pyssata.display.psf_display import PSFDisplay

class Simul():
    '''
    Simulation organizer
    '''
    def __init__(self, param_file):
        self.param_file = param_file
        self.objs = {}

    def _camelcase_to_snakecase(self, s):
        tokens = re.findall('[A-Z]+[0-9a-z]*', s)
        return '_'.join([x.lower() for x in tokens])

    def _import_class(self, classname):
        modulename = self._camelcase_to_snakecase(classname)
        try:
            mod = importlib.import_module(f'pyssata.processing_objects.{modulename}')
        except ModuleNotFoundError:
            mod = importlib.import_module(f'pyssata.data_objects.{modulename}')
        return getattr(mod, classname)

    def _get_type_hints(self, type):
        hints ={}
        for x in type.__mro__:
            hints.update(typing.get_type_hints(getattr(x, '__init__')))
        return hints
    
    def _handle_lists(self, parname, f, lst):
        if parname.endswith('_list'):
            return parname[:-5], [f(y) for y in lst]
    
    def _resolve(self, x):
        return self.resolve_output(x)

<<<<<<< HEAD
=======
    def resolve_output(self, output_name):
        if '.' in output_name:
            obj_name, attr_name = output_name.split('.')
            output_ref = getattr(self.objs[obj_name], attr_name)
        else:
            output_ref = self.objs[output_name]
        return output_ref

    def connect_datastore(self, store, params):
        if 'store' in params['main']:
            for name, output_ref in params['main']['store'].items():
                output = self.resolve_output(output_ref)
                store.add(output, name=name)
                
    def run(self):
        params = {}
        exec(open(self.param_file).read(), params)
>>>>>>> 37f793d8



    def build_objects(self, params):
        main = params['main']
        cm = CalibManager(main['root_dir'])
<<<<<<< HEAD
        skip_pars = 'class inputs'.split()
=======
        store = Datastore(main['store_dir'])

        # Initialize housekeeping objects
        factory = Factory(params['main'])
        loop = factory.get_loop_control()

        # Initialize processing objects
        pyramid = factory.get_modulated_pyramid(params['pyramid'])
        detector = factory.get_ccd(params['detector'])
>>>>>>> 37f793d8

        for key, pars in params.items():
            if key in 'pupilstop slopec psf wfs_source prop atmo seeing wind_speed wind_direction control dm rec'.split():
                print(key, pars)
                try:
                    classname = pars['class']
                except KeyError:
                    raise KeyError(f'Object {key} does not define the "class" parameter')

                klass = self._import_class(classname)
                args = inspect.getfullargspec(getattr(klass, '__init__')).args
                hints = self._get_type_hints(klass)

                pars2 = {}
                for name, value in pars.items():
                    if name in skip_pars:
                        continue

                    if name.endswith('_list_ref'):
                        data = [self.resolve_output(x) for x in value]
                        pars2[name[:-4]] = data

                    elif name.endswith('_ref'):
                        data = self.resolve_output(value)
                        pars2[name[:-4]] = data

                    elif name.endswith('_data'):
                        data = cm.read_data(value)
                        pars2[name[:-5]] = data
<<<<<<< HEAD
 
                    elif name.endswith('_object') or name.endswith('_obj'):
                        if name.endswith('_object'):
                            parname = name[:-7]
=======
                        del pars2[name]
                    if name.endswith('_object'):
                        parname = name[:-7]
                        if parname in hints:
                            partype = hints[parname]
                            filename = cm.filename(parname, value)
                            parobj = partype.restore(filename)
                            pars2[parname] = parobj
                            del pars2[name]
>>>>>>> 37f793d8
                        else:
                            parname = name[:-4]

                        if parname not in hints:
                            raise ValueError(f'No type hint for parameter {parname} of class {classname}')

                        partype = hints[parname]
                        filename = cm.filename(parname, value)  # TODO use partype instead of parname?
                        pars2[parname] = getattr(partype, 'restore').__call__(filename)
                    else:
                        pars2[name] = value

                # Add global and class-specific params if needed
                my_params = {k: main[k] for k in args if k in main}
                if 'data_dir' in args:
                    my_params['data_dir'] = cm.root_subdir(classname)
                my_params.update(pars2)
                self.objs[key] = klass(**my_params)
<<<<<<< HEAD

    def resolve_output(self, output_name):
        if '.' in output_name:
            obj_name, attr_name = output_name.split('.')
            output_ref = getattr(self.objs[obj_name], attr_name)
        else:
            output_ref = self.objs[output_name]
        return output_ref

    def connect_objects(self, params):
        for dest_object, pars in params.items():
            print(pars)
            if 'inputs' not in pars:
                continue

            for input_name, output_name in pars['inputs'].items():
                if not input_name in self.objs[dest_object].inputs:
                    raise ValueError(f'Object {dest_object} does does not have an input called {input_name}')
                if not isinstance(output_name, (str, list)):
                    raise ValueError(f'Object {dest_object}: invalid input definition type {type(output_name)}')

                wanted_type = self.objs[dest_object].inputs[input_name].type

                if isinstance(output_name, str):
                    output_ref = self.resolve_output(output_name)
                    if not isinstance(output_ref, wanted_type):
                        raise ValueError(f'Input {input_name}: output {output_ref} is not of type {wanted_type}')

                elif isinstance(output_name, list):
                    outputs = [self.resolve_output(x) for x in output_name]
                    output_ref = flatten(outputs)
                    for output in output_ref:
                        if not isinstance(output, wanted_type):
                            raise ValueError(f'Input {input_name}: output {output} is not of type {wanted_type}')

                setattr(self.objs[dest_object], input_name, output_ref)

    def run(self):
        params = {}
        exec(open(self.param_file).read(), params)
        del params['__builtins__']
        del params['np']

        # Initialize housekeeping objects
        factory = Factory(params['main'])
        loop = factory.get_loop_control()
        store = factory.get_datastore()

        # Initialize processing objects - leftovers from conversion
        pyr = factory.get_modulated_pyramid(params['pyramid'])
        ccd = factory.get_ccd(params['detector'])
        rec = factory.get_modalrec(params['modalrec'])
        dm = factory.get_dm(params['dm'])
        self.objs['dm'] = dm
        
        # Actual creation code
        self.build_objects(params)
        self.connect_objects(params)
=======
                globals()[key] = self.objs[key]       # TODO temporary hack, locals() does not work
            elif key == 'pyramid':
                self.objs['pyramid'] = pyramid
                globals()[key] = self.objs[key]       # TODO temporary hack, locals() does not work
            elif key == 'detector':
                self.objs['detector'] = detector
                globals()[key] = self.objs[key]       # TODO temporary hack, locals() does not work
>>>>>>> 37f793d8

        # TODO temporary hack, locals() does not work
        for name, obj in self.objs.items():
            globals()[name] = obj
                        
        # Initialize display objects
        sc_disp = SlopecDisplay(slopec, disp_factor=4)
        sr_disp = PlotDisplay(psf.out_sr, window=11, title='SR')
        ph_disp = PhaseDisplay(prop.pupil_list[0], window=12, disp_factor=2)
        dm_disp = PhaseDisplay(dm.out_layer, window=13, title='DM')
        psf_disp = PSFDisplay(psf.out_psf, window=14,  title='PSF')

        # Connect processing objects
        pyramid.in_ef = prop.pupil_list[0]
        detector.in_i = pyramid.out_i
        slopec.in_pixels = detector.out_pixels
        rec.in_slopes = slopec.out_slopes
        control.in_delta_comm = rec.out_modes
        #dm.in_command = control.out_comm
        dm.in_command = rec.out_modes
<<<<<<< HEAD
        psf.in_ef = pyr.in_ef
=======
        psf.in_ef = pyramid.in_ef
        atmo.seeing = seeing.output
        atmo.wind_speed = wind_speed.output
        atmo.wind_direction = wind_direction.output
>>>>>>> 37f793d8
        
        self.connect_datastore(store, params)

        # Build loop
        for name, obj in self.objs.items():
            if isinstance(obj, BaseProcessingObj):
                if name not in ['control']:
                    loop.add(obj)

        loop.add(store)
        loop.add(sc_disp)
        loop.add(sr_disp)
        loop.add(ph_disp)
        loop.add(dm_disp)
        loop.add(psf_disp)

        # Run simulation loop
        loop.run(run_time=params['main']['total_time'], dt=params['main']['time_step'])

        # Add integrated PSF to store
        store.add(psf.out_int_psf)

        print(f"Mean Strehl Ratio (@{params['psf']['wavelengthInNm']}nm) : {store.mean('sr', init=min([50, 0.1 * params['main']['total_time'] / params['main']['time_step']]) * 100.)}")

        # Saving method with a single sav file
        store.save('save_file.pickle')

        # Alternative saving method:
        # tn = store.save_tracknum(dir=dir, params=params, nodlm=True, noolformat=True, compress=True, saveFloat=saveFloat)<|MERGE_RESOLUTION|>--- conflicted
+++ resolved
@@ -49,8 +49,6 @@
     def _resolve(self, x):
         return self.resolve_output(x)
 
-<<<<<<< HEAD
-=======
     def resolve_output(self, output_name):
         if '.' in output_name:
             obj_name, attr_name = output_name.split('.')
@@ -64,30 +62,18 @@
             for name, output_ref in params['main']['store'].items():
                 output = self.resolve_output(output_ref)
                 store.add(output, name=name)
-                
-    def run(self):
-        params = {}
-        exec(open(self.param_file).read(), params)
->>>>>>> 37f793d8
-
-
 
     def build_objects(self, params):
         main = params['main']
         cm = CalibManager(main['root_dir'])
-<<<<<<< HEAD
         skip_pars = 'class inputs'.split()
-=======
-        store = Datastore(main['store_dir'])
 
         # Initialize housekeeping objects
         factory = Factory(params['main'])
-        loop = factory.get_loop_control()
 
         # Initialize processing objects
         pyramid = factory.get_modulated_pyramid(params['pyramid'])
         detector = factory.get_ccd(params['detector'])
->>>>>>> 37f793d8
 
         for key, pars in params.items():
             if key in 'pupilstop slopec psf wfs_source prop atmo seeing wind_speed wind_direction control dm rec'.split():
@@ -117,22 +103,14 @@
                     elif name.endswith('_data'):
                         data = cm.read_data(value)
                         pars2[name[:-5]] = data
-<<<<<<< HEAD
- 
-                    elif name.endswith('_object') or name.endswith('_obj'):
-                        if name.endswith('_object'):
-                            parname = name[:-7]
-=======
-                        del pars2[name]
-                    if name.endswith('_object'):
+
+                    elif name.endswith('_object'):
                         parname = name[:-7]
                         if parname in hints:
                             partype = hints[parname]
                             filename = cm.filename(parname, value)
                             parobj = partype.restore(filename)
                             pars2[parname] = parobj
-                            del pars2[name]
->>>>>>> 37f793d8
                         else:
                             parname = name[:-4]
 
@@ -151,15 +129,10 @@
                     my_params['data_dir'] = cm.root_subdir(classname)
                 my_params.update(pars2)
                 self.objs[key] = klass(**my_params)
-<<<<<<< HEAD
-
-    def resolve_output(self, output_name):
-        if '.' in output_name:
-            obj_name, attr_name = output_name.split('.')
-            output_ref = getattr(self.objs[obj_name], attr_name)
-        else:
-            output_ref = self.objs[output_name]
-        return output_ref
+            elif key == 'pyramid':
+                self.objs['pyramid'] = pyramid
+            elif key == 'detector':
+                self.objs['detector'] = detector
 
     def connect_objects(self, params):
         for dest_object, pars in params.items():
@@ -198,27 +171,11 @@
         # Initialize housekeeping objects
         factory = Factory(params['main'])
         loop = factory.get_loop_control()
-        store = factory.get_datastore()
-
-        # Initialize processing objects - leftovers from conversion
-        pyr = factory.get_modulated_pyramid(params['pyramid'])
-        ccd = factory.get_ccd(params['detector'])
-        rec = factory.get_modalrec(params['modalrec'])
-        dm = factory.get_dm(params['dm'])
-        self.objs['dm'] = dm
-        
+        store = Datastore(params['main']['store_dir'])
+
         # Actual creation code
         self.build_objects(params)
         self.connect_objects(params)
-=======
-                globals()[key] = self.objs[key]       # TODO temporary hack, locals() does not work
-            elif key == 'pyramid':
-                self.objs['pyramid'] = pyramid
-                globals()[key] = self.objs[key]       # TODO temporary hack, locals() does not work
-            elif key == 'detector':
-                self.objs['detector'] = detector
-                globals()[key] = self.objs[key]       # TODO temporary hack, locals() does not work
->>>>>>> 37f793d8
 
         # TODO temporary hack, locals() does not work
         for name, obj in self.objs.items():
@@ -239,14 +196,10 @@
         control.in_delta_comm = rec.out_modes
         #dm.in_command = control.out_comm
         dm.in_command = rec.out_modes
-<<<<<<< HEAD
-        psf.in_ef = pyr.in_ef
-=======
         psf.in_ef = pyramid.in_ef
         atmo.seeing = seeing.output
         atmo.wind_speed = wind_speed.output
         atmo.wind_direction = wind_direction.output
->>>>>>> 37f793d8
         
         self.connect_datastore(store, params)
 
