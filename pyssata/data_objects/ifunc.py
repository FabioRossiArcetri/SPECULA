--- conflicted
+++ resolved
@@ -129,26 +129,10 @@
         if self._influence_function.dtype == float_dtype_list[precision]:
             return
         self._precision = precision
-<<<<<<< HEAD
-        old_if = self._influence_function
-        if precision == xp.float32:
-            self.influence_function = old_if.astype(xp.float32)
-        elif precision == xp.float64:
-            self.influence_function = old_if.astype(xp.float64)
-=======
         self.dtype = float_dtype_list[self._precision]
         self.complex_dtype = complex_dtype_list[self._precision]
         self.influence_function = self._influence_function.astype(self.dtype)
         
-    def cleanup(self):
-        self.free()
-
-    def free(self):
-        del self._influence_function
-        del self._mask_inf_func
-        del self._idx_inf_func
->>>>>>> 84b2d593
-
     def save(self, filename, hdr=None):
         hdr = hdr if hdr is not None else fits.Header()
         hdr['VERSION'] = 1
