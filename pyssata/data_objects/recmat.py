--- conflicted
+++ resolved
@@ -2,12 +2,8 @@
 import numpy as np
 from astropy.io import fits
 
-<<<<<<< HEAD
 from pyssata import cpuArray
-from pyssata.data_objects.base_data_obj import BaseDataObj
-=======
 from pyssata.base_data_obj import BaseDataObj
->>>>>>> 12a729dd
 
 
 class Recmat(BaseDataObj):
@@ -89,26 +85,7 @@
         fits.writeto(filename, np.zeros(2), hdr)
         fits.append(filename, cpuArray(self._recmat.T))
         if self._modes2recLayer is not None:
-<<<<<<< HEAD
             fits.append(filename, cpuArray(self._modes2recLayer))
-=======
-            fits.append(filename, self._modes2recLayer)
-
-    def read(self, filename, hdr=None, exten=1):
-
-        self._recmat = fits.getdata(filename, ext=exten)
-        self.set_recmat(self._recmat)
-
-        try:
-            mode2reLayer = fits.getdata(filename, ext=exten + 1)
-            if mode2reLayer.size > 1:
-                self.set_modes2recLayer(mode2reLayer)
-        except IndexError:
-            pass
-
-        self._norm_factor = float(hdr['NORMFACT'])
-        exten += 1
->>>>>>> 12a729dd
 
     @staticmethod
     def restore(filename, target_device_idx=None):
