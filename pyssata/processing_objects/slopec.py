--- conflicted
+++ resolved
@@ -20,14 +20,7 @@
                  accumulated_pixels=(0,0)):
  
         super().__init__()
-<<<<<<< HEAD
-        self.default_accumulated_pixels = xp.zeros((0, 0), dtype=self.dtype)
-        self.default_accumulated_pixels_ptr = None
-        self._slopes = Slopes(2)  # TODO resized in derived class.
-=======
-        self._pixels = pixels
-        self._slopes = Slopes(2)
->>>>>>> 7cad6982
+        self._slopes = Slopes(2)  # TODO resized in derived class
         self._slopes_ave = BaseValue()
         self._sn = sn
         self._cm = cm
@@ -35,35 +28,6 @@
         self._subap_counts = subap_counts
         self._flux_per_subaperture_vector = BaseValue()
         self._max_flux_per_subaperture_vector = BaseValue()
-<<<<<<< HEAD
-        self._use_sn = use_sn if use_sn is not None else default_use_sn
-        self._accumulate = accumulate if accumulate is not None else default_accumulate
-        self._weight_from_accumulated = weight_from_accumulated if weight_from_accumulated is not None else default_weight_from_accumulated
-        self._weight_from_acc_with_window = weight_from_acc_with_window if weight_from_acc_with_window is not None else default_weight_from_acc_with_window
-        self._remove_mean = remove_mean if remove_mean is not None else default_remove_mean
-        self._return0 = return0 if return0 is not None else default_return0
-        self._update_slope_high_speed = update_slope_high_speed if update_slope_high_speed is not None else default_update_slope_high_speed
-        self._do_rec = do_rec if do_rec is not None else default_do_rec
-        self._do_filter_modes = do_filter_modes if do_filter_modes is not None else default_do_filter_modes
-        self._gain_slope_high_speed = gain_slope_high_speed if gain_slope_high_speed is not None else default_gain_slope_high_speed
-        self._ff_slope_high_speed = ff_slope_high_speed if ff_slope_high_speed is not None else default_ff_slope_high_speed
-        self._store_s = store_s if store_s is not None else default_store_s
-        self._store_c = store_c if store_c is not None else default_store_c
-        self._sn_scale_fact = sn_scale_fact if sn_scale_fact is not None else default_sn_scale_fact
-        self._command_list = command_list if command_list is not None else default_command_list
-        self._intmat = intmat if intmat is not None else default_intmat
-        self._recmat = recmat if recmat is not None else default_recmat
-        self._filt_recmat = filt_recmat if filt_recmat is not None else default_filt_recmat
-        self._filt_intmat = filt_intmat if filt_intmat is not None else default_filt_intmat
-        self._accumulation_dt = accumulation_dt if accumulation_dt is not None else default_accumulation_dt
-        self._accumulated_pixels = accumulated_pixels if accumulated_pixels is not None else self.default_accumulated_pixels
-        self._accumulated_pixels_ptr = accumulated_pixels_ptr if accumulated_pixels_ptr is not None else self.default_accumulated_pixels_ptr
-        self._accumulated_slopes = Slopes(2)  # TODO resized in derived class.
-        if cm:
-            self._cm = cm
-        if sn_tag:
-            self.load_sn(sn_tag)
-=======
         self._use_sn = use_sn
         self._accumulate = accumulate
         self._weight_from_accumulated = weight_from_accumulated
@@ -85,9 +49,8 @@
         self._filt_intmat = filt_intmat
         self._accumulation_dt = accumulation_dt
         self._accumulated_pixels = xp.array(accumulated_pixels, dtype=self.dtype)
-        self._accumulated_slopes = Slopes(2)
+        self._accumulated_slopes = Slopes(2)   # TODO resized in derived class.
         self._accumulated_pixels_ptr = None   # TODO, see do_accumulation() method
->>>>>>> 7cad6982
 
         self.inputs['in_pixels'] = InputValue(type=Pixels)
         self.outputs['out_slopes'] = self._slopes
@@ -296,17 +259,10 @@
         if (t % self._accumulation_dt) == 0:
             self._accumulated_pixels.pixels = pixels.pixels * factor
         else:
-<<<<<<< HEAD
-            self._accumulated_pixels.pixels += pixels.pixels * factor
-        self._accumulated_pixels_ptr = self._accumulated_pixels.pixels * (1 - factor) + pixels.pixels * factor
-        if self._verbose:
-            print(f'accumulation factor is: {factor}')
-=======
             self._accumulated_pixels.pixels += self._pixels.pixels * factor
->>>>>>> 7cad6982
         self._accumulated_pixels.generation_time = t
 
-        # TODO what is "accumulated_pixels_ptr" used for exacly?            
+        # TODO what is "accumulated_pixels_ptr" used for exactly?            
         if self._accumulated_pixels_ptr is None:
             acc_pixels = 0
         else:
