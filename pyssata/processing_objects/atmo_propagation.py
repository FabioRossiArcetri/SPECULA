import numpy as np
from pyssata import gpuEnabled
from pyssata import xp
from astropy.io import fits

from pyssata.base_processing_obj import BaseProcessingObj
from pyssata.data_objects.ef import ElectricField
from pyssata.lib.layers2pupil_ef import layers2pupil_ef
from pyssata.connections import InputList, OutputValue
from pyssata.data_objects.layer import Layer

class AtmoPropagation(BaseProcessingObj):
    '''Atmospheric propagation'''
    def __init__(self,
                 source_dict,
                 pixel_pupil: int,
                 pixel_pitch: float,
                 precision=0,
                 doFresnel: bool=False,
                 wavelengthInNm: float=500.0,
                 pupil_position=(0., 0.)):
        super().__init__(precision=precision)

        if doFresnel and wavelengthInNm is None:
            raise ValueError('get_atmo_propagation: wavelengthInNm is required when doFresnel key is set to correctly simulate physical propagation.')

        self._pixel_pupil = pixel_pupil
        self._pixel_pitch = pixel_pitch
        self._precision = precision
        self._source_dict = source_dict
        self._pupil_dict = {}
        self._layer_list = []
        self._shiftXY_list = []
        self._rotAnglePhInDeg_list = []
        self._magnification_list = []
        self._pupil_position = pupil_position
        self._doFresnel = doFresnel
        self._wavelengthInNm = wavelengthInNm
        self._propagators = None

        for name, source in source_dict.items():
            self.add_source(name, source)
            self.outputs[name] = OutputValue(object=self._pupil_dict[name], type=ElectricField)
            setattr(self, name, self._pupil_dict[name])   # TODO it will be removed when output get/set methods will be used
            
        self.inputs['layer_list'] = InputList(object=self.layer_list, type=Layer)

    def add_source(self, name, source):
        ef = ElectricField(self._pixel_pupil, self._pixel_pupil, self._pixel_pitch)
        ef.S0 = source.phot_density()
        self._pupil_dict[name] = ef

    @property
    def pupil_dict(self):
        return self._pupil_dict

    @property
    def layer_list(self):
        return self._layer_list

    @layer_list.setter
    def layer_list(self, layer_list):
        self._layer_list = layer_list
        self._propagators = None

    @property
    def wavelengthInNm(self):
        return self._wavelengthInNm

    @wavelengthInNm.setter
    def wavelengthInNm(self, value):
        self._wavelengthInNm = value
        self._propagators = None

    @property
    def doFresnel(self):
        return self._doFresnel

    @doFresnel.setter
    def doFresnel(self, value):
        self._doFresnel = value

    def doFresnel_setup(self):
   
        if not self._propagators:
            
            nlayers = len(self._layer_list)
            self._propagators = []

            height_layers = xp.array([layer.height for layer in self._layer_list])
            sorted_heights = xp.sort(height_layers)
            if not (xp.allclose(height_layers, sorted_heights) or xp.allclose(height_layers, sorted_heights[::-1])):
                raise ValueError('Layers must be sorted from highest to lowest or from lowest to highest')

            for j in range(nlayers):
                if j < nlayers - 1:
                    diff_height_layer = self._layer_list[j].height - self._layer_list[j + 1].height
                else:
                    diff_height_layer = self._layer_list[j].height
                
                side = self._pixel_pupil
                diameter = self._pixel_pupil * self._pixel_pitch
                H = field_propagator(side, diameter, self._wavelengthInNm, diff_height_layer, do_shift=True)
                
                self._propagators.append(H)

    def propagate(self, t):
        if self._doFresnel:
            self.doFresnel_setup()

        shiftXY_list = self._shiftXY_list if self._shiftXY_list else None
        rotAnglePhInDeg_list = self._rotAnglePhInDeg_list if self._rotAnglePhInDeg_list else None
        magnification_list = self._magnification_list if self._magnification_list else None
        pupil_position = xp.array(self._pupil_position) if xp.any(xp.array(self._pupil_position)) else None

        for name, source in self._source_dict.items():
            height_star = source.height
            polar_coordinate_star = source.polar_coordinate
            pupil = self._pupil_dict[name]

            pupil.reset()
            layers2pupil_ef(self._layer_list, height_star, polar_coordinate_star,
                            update_ef=pupil, shiftXY_list=shiftXY_list,
                            rotAnglePhInDeg_list=rotAnglePhInDeg_list, magnify_list=magnification_list,
                            pupil_position=pupil_position, doFresnel=self._doFresnel,
                            propagators=self._propagators, wavelengthInNm=self._wavelengthInNm)

            pupil.generation_time = t

    def trigger(self, t):
        self.propagate(t)

    def add_layer_to_layer_list(self, layer):
        self._layer_list.append(layer)
        self._shiftXY_list.append(layer.shiftXYinPixel if hasattr(layer, 'shiftXYinPixel') else [0, 0])
        self._rotAnglePhInDeg_list.append(layer.rotInDeg if hasattr(layer, 'rotInDeg') else 0)
        self._magnification_list.append(max(layer.magnification, 1.0) if hasattr(layer, 'magnification') else 1.0)
        self._propagators = None

    def add_layer(self, layer):
        self.add_layer_to_layer_list(layer)

    def run_check(self, time_step):
        # TODO here for no better place, we need something like a "setup()" method called before the loop starts
        self._shiftXY_list = [layer.shiftXYinPixel if hasattr(layer, 'shiftXYinPixel') else [0, 0] for layer in self.layer_list]
        self._rotAnglePhInDeg_list = [layer.rotInDeg if hasattr(layer, 'rotInDeg') else 0 for layer in self.layer_list]
        self._magnification_list = [max(layer.magnification, 1.0) if hasattr(layer, 'magnification') else 1.0 for layer in self.layer_list]

        errmsg = ''
        if not (len(self._source_dict) > 0):
            errmsg += 'no source'
        if not (len(self._layer_list) > 0):
            errmsg += 'no layers'
        if not (self._pixel_pupil > 0):
            errmsg += 'pixel pupil <= 0'
        if not (self._pixel_pitch > 0):
            errmsg += 'pixel pitch <= 0'
        return (len(self._source_dict) > 0 and
                len(self._layer_list) > 0 and
                self._pixel_pupil > 0 and
                self._pixel_pitch > 0), errmsg

<<<<<<< HEAD
=======
    def cleanup(self):
        self._source_dict.clear()
        self._pupil_list.clear()
        self._layer_list.clear()
        self._shiftXY_list.clear()
        self._rotAnglePhInDeg_list.clear()
        self._magnification_list.clear()

        super().cleanup()
        if self._verbose:
            print('Atmo_Propagation has been cleaned up.')

>>>>>>> a9c65385
    def save(self, filename):
        hdr = fits.Header()
        hdr['VERSION'] = 1
        hdr['INTRLVD'] = int(self._interleave)
        hdr['PUPD_TAG'] = self._pupdata_tag
        super().save(filename, hdr)

        with fits.open(filename, mode='append') as hdul:
            hdul.append(fits.ImageHDU(data=self._phasescreens))

    def read(self, filename):
        super().read(filename)
        self._phasescreens = fits.getdata(filename, ext=1)<|MERGE_RESOLUTION|>--- conflicted
+++ resolved
@@ -160,21 +160,6 @@
                 self._pixel_pupil > 0 and
                 self._pixel_pitch > 0), errmsg
 
-<<<<<<< HEAD
-=======
-    def cleanup(self):
-        self._source_dict.clear()
-        self._pupil_list.clear()
-        self._layer_list.clear()
-        self._shiftXY_list.clear()
-        self._rotAnglePhInDeg_list.clear()
-        self._magnification_list.clear()
-
-        super().cleanup()
-        if self._verbose:
-            print('Atmo_Propagation has been cleaned up.')
-
->>>>>>> a9c65385
     def save(self, filename):
         hdr = fits.Header()
         hdr['VERSION'] = 1
