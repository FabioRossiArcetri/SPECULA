--- conflicted
+++ resolved
@@ -88,14 +88,11 @@
                         "astropy",
                         "matplotlib",
                         "numba; python_version<'3.13'",
-<<<<<<< HEAD
                         "astro-seeing>='1.1'",
-                        "symao>='1.0.1'"
-=======
+                        "symao>='1.0.1'",
                         "flask-socketio",
                         "python-socketio",
                         "requests"
->>>>>>> 024ec8a2
                         ],
       include_package_data=True,
       test_suite='test',
